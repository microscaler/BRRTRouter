--- conflicted
+++ resolved
@@ -263,10 +263,9 @@
 ## 📈 Contributing & Benchmarks
 For a detailed view of completed and upcoming work, see [docs/ROADMAP.md](docs/ROADMAP.md).
 Please read [CONTRIBUTING.md](CONTRIBUTING.md) for instructions on generating the example code.
-<<<<<<< HEAD
+
 See [CONTRIBUTING.md](CONTRIBUTING.md) for the development workflow and repository layout.
-=======
->>>>>>> 1c848ffe
+
 We welcome contributions that improve:
 - 🧵 Typed handler deserialization
 - ✨ Auto-generation of impl `From<HandlerRequest>` for `TypedHandlerRequest<T>` based on schema
