--- conflicted
+++ resolved
@@ -19,13 +19,6 @@
         }
     }
 }
-<<<<<<< HEAD
-
 pub fn handle(req: TypedHandlerRequest<Request>) -> Response {
     AdminSettingsController.handle(req)
 }
-=======
-pub fn handle(req: TypedHandlerRequest<Request>) -> Response {
-    AdminSettingsController.handle(req)
-}
->>>>>>> 1f0837ec
