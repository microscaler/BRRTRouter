
// User-owned controller for handler 'get_user'.

use crate::brrtrouter::typed::{TypedHandlerRequest, Handler};
use crate::handlers::get_user::{ Request, Response };

pub struct GetUserController;

impl Handler<Request, Response> for GetUserController {
    fn handle(&self, _req: TypedHandlerRequest<Request>) -> Response {
        
        // Example response:
        // 
        
        Response {
            
            id: Some("abc-123".to_string()),
            
            name: Some("John".to_string()),
            
        }
    }
}
<<<<<<< HEAD

pub fn handle(req: TypedHandlerRequest<Request>) -> Response {
    GetUserController.handle(req)
}
=======
pub fn handle(req: TypedHandlerRequest<Request>) -> Response {
    GetUserController.handle(req)
}
>>>>>>> 1f0837ec
<|MERGE_RESOLUTION|>--- conflicted
+++ resolved
@@ -21,13 +21,6 @@
         }
     }
 }
-<<<<<<< HEAD
-
 pub fn handle(req: TypedHandlerRequest<Request>) -> Response {
     GetUserController.handle(req)
 }
-=======
-pub fn handle(req: TypedHandlerRequest<Request>) -> Response {
-    GetUserController.handle(req)
-}
->>>>>>> 1f0837ec
