
// User-owned controller for handler 'get_pet'.

use crate::brrtrouter::typed::{TypedHandlerRequest, Handler};
use crate::handlers::get_pet::{ Request, Response };

pub struct GetPetController;

impl Handler<Request, Response> for GetPetController {
    fn handle(&self, _req: TypedHandlerRequest<Request>) -> Response {
        
        // Example response:
        // 
        
        Response {
            
            age: 3,
            
            breed: "Golden Retriever".to_string(),
            
            id: 12345,
            
            name: "Max".to_string(),
            
            tags: vec!["friendly".to_string().parse().unwrap(), "trained".to_string().parse().unwrap()],
            
            vaccinated: true,
            
        }
    }
}
<<<<<<< HEAD

pub fn handle(req: TypedHandlerRequest<Request>) -> Response {
    GetPetController.handle(req)
}
=======
pub fn handle(req: TypedHandlerRequest<Request>) -> Response {
    GetPetController.handle(req)
}
>>>>>>> 1f0837ec
<|MERGE_RESOLUTION|>--- conflicted
+++ resolved
@@ -29,13 +29,6 @@
         }
     }
 }
-<<<<<<< HEAD
-
 pub fn handle(req: TypedHandlerRequest<Request>) -> Response {
     GetPetController.handle(req)
 }
-=======
-pub fn handle(req: TypedHandlerRequest<Request>) -> Response {
-    GetPetController.handle(req)
-}
->>>>>>> 1f0837ec
