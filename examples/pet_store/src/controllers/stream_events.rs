<<<<<<< HEAD
use crate::brrtrouter::sse;
use crate::brrtrouter::dispatcher::{HandlerRequest, HandlerResponse};
use std::time::Duration;

pub fn handle(req: HandlerRequest) {
    let (tx, rx) = sse::channel();
    // spawn a coroutine to emit periodic events
    may::go!(move || {
        for i in 0..3 {
            tx.send(format!("tick {i}"));
            may::coroutine::sleep(Duration::from_millis(50));
        }
    });
    let body = rx.collect();
    let resp = HandlerResponse { status: 200, body: serde_json::Value::String(body) };
    let _ = req.reply_tx.send(resp);
=======
// User-owned controller for handler 'stream_events'.
use crate::brrtrouter::typed::{Handler, TypedHandlerRequest};
use crate::handlers::stream_events::{Request, Response};

pub struct StreamEventsController;

impl Handler for StreamEventsController {
    type Request = Request;
    type Response = Response;
    fn handle(&self, _req: TypedHandlerRequest<Request>) -> Response {
        Response {}
    }
}

pub fn handle(req: TypedHandlerRequest<Request>) -> Response {
    StreamEventsController.handle(req)
>>>>>>> 1c609c6f
}<|MERGE_RESOLUTION|>--- conflicted
+++ resolved
@@ -1,22 +1,4 @@
-<<<<<<< HEAD
-use crate::brrtrouter::sse;
-use crate::brrtrouter::dispatcher::{HandlerRequest, HandlerResponse};
-use std::time::Duration;
 
-pub fn handle(req: HandlerRequest) {
-    let (tx, rx) = sse::channel();
-    // spawn a coroutine to emit periodic events
-    may::go!(move || {
-        for i in 0..3 {
-            tx.send(format!("tick {i}"));
-            may::coroutine::sleep(Duration::from_millis(50));
-        }
-    });
-    let body = rx.collect();
-    let resp = HandlerResponse { status: 200, body: serde_json::Value::String(body) };
-    let _ = req.reply_tx.send(resp);
-=======
-// User-owned controller for handler 'stream_events'.
 use crate::brrtrouter::typed::{Handler, TypedHandlerRequest};
 use crate::handlers::stream_events::{Request, Response};
 
@@ -32,5 +14,5 @@
 
 pub fn handle(req: TypedHandlerRequest<Request>) -> Response {
     StreamEventsController.handle(req)
->>>>>>> 1c609c6f
+
 }