--- conflicted
+++ resolved
@@ -1,51 +1,26 @@
-use brrtrouter::{dispatcher::Dispatcher, router::Router, server::AppService, hot_reload};
+use brrtrouter::{dispatcher::Dispatcher, router::Router, server::AppService};
 use may_minihttp::HttpServer;
 use pet_store::registry;
 use std::io;
-use std::sync::{Arc, RwLock};
 
 fn main() -> io::Result<()> {
     // Load OpenAPI spec and create router
     let (routes, _slug) =
         brrtrouter::spec::load_spec("./openapi.yaml").expect("failed to load OpenAPI spec");
-<<<<<<< HEAD
-
-    let router = Arc::new(RwLock::new(Router::new(routes.clone())));
-    let dispatcher = Arc::new(RwLock::new(Dispatcher::new()));
-=======
     let router = Router::new(routes.clone());
 
     // Create dispatcher and register handlers
     let mut dispatcher = Dispatcher::new();
->>>>>>> c7a68911
     unsafe {
-        registry::register_from_spec(&mut dispatcher.write().unwrap(), &routes);
+        registry::register_from_spec(&mut dispatcher, &routes);
     }
-    // Watch the spec file and reload routes on changes
-    let _watcher = hot_reload::watch_spec(
-        "./openapi.yaml",
-        Arc::clone(&router),
-        {
-            let dispatcher = Arc::clone(&dispatcher);
-            move |routes| {
-                let mut d = dispatcher.write().unwrap();
-                d.handlers.clear();
-                unsafe { registry::register_from_spec(&mut d, &routes) };
-            }
-        },
-    )
-    .expect("failed to watch spec");
 
-<<<<<<< HEAD
-    let service = AppService { router, dispatcher }; 
-=======
     // Start the HTTP server on port 8080, binding to 127.0.0.1 if BRRTR_LOCAL is
     // set for local testing.
     // This returns a coroutine JoinHandle; we join on it to keep the server running
     let router = std::sync::Arc::new(std::sync::RwLock::new(Router::new(routes)));
     let dispatcher = std::sync::Arc::new(std::sync::RwLock::new(Dispatcher::new()));
     let service = AppService { router, dispatcher };
->>>>>>> c7a68911
     let addr = if std::env::var("BRRTR_LOCAL").is_ok() {
         "127.0.0.1:8080"
     } else {
